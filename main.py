--- conflicted
+++ resolved
@@ -123,20 +123,11 @@
             else:
                 self.info_end = "Game Paused"
         else:
-<<<<<<< HEAD
             self.info_end = "Game ended.\n Press R to reset\n Esc to Quit"
             if self.writer is not None:
                 self.writer.close()
                 self.writer = None
                 print(f"Saved video to: {self.video_path}")
-=======
-            self.info_end = "Game ended. Press R to reset, Esc to Quit"
-            if self.create_video and self.writer is not None:
-                self.writer.close()
-                self.writer = None
-                logging.info(f" Saved video to: {self.video_path}")
-
->>>>>>> c23ca4f6
             # self.running = False
 
     def render(self):
@@ -211,13 +202,8 @@
 
     def cleanup(self):
         # video - release and destroy windows
-<<<<<<< HEAD
         if self.writer is not None:
             self.writer.release()
-=======
-        if self.create_video and self.writer is not None:
-            self.writer.close()
->>>>>>> c23ca4f6
             self.writer = None
             logging.info(f" Saved video to: {self.video_path}")
         pygame.quit()
